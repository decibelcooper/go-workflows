package worker

import (
	"context"
	"fmt"
	"sync"

	"github.com/benbjohnson/clock"
	"github.com/cschleiden/go-workflows/backend"
	"github.com/cschleiden/go-workflows/client"
	"github.com/cschleiden/go-workflows/internal/signals"
	internal "github.com/cschleiden/go-workflows/internal/worker"
	workflowinternal "github.com/cschleiden/go-workflows/internal/workflow"
	"github.com/cschleiden/go-workflows/workflow"
)

<<<<<<< HEAD
type WorkflowRegistry interface {
	RegisterWorkflow(w workflow.Workflow, opts ...RegisterOption) error
}

type ActivityRegistry interface {
	RegisterActivity(a interface{}, opts ...RegisterOption) error
}

type Registry interface {
	WorkflowRegistry
	ActivityRegistry
}

type Worker interface {
	Registry

	// Start starts the worker.
	//
	// To stop the worker, cancel the context passed to Start. To wait for completion of the active
	// work items, call `WaitForCompletion`.
	Start(ctx context.Context) error

	// WaitForCompletion stops task pollers and waits for active tasks to finish.
	WaitForCompletion() error
}

type worker struct {
=======
type Worker struct {
>>>>>>> fd3024ea
	backend backend.Backend

	done chan struct{}
	wg   *sync.WaitGroup

	registry *workflowinternal.Registry

	workflowWorker *internal.WorkflowWorker
	activityWorker *internal.ActivityWorker

	workflows  map[string]interface{}
	activities map[string]interface{}
}

type Options = internal.Options

var DefaultWorkerOptions = internal.DefaultOptions

func New(backend backend.Backend, options *Options) *Worker {
	if options == nil {
		options = &internal.DefaultOptions
	} else {
		if options.WorkflowExecutorCacheSize == 0 {
			options.WorkflowExecutorCacheSize = internal.DefaultOptions.WorkflowExecutorCacheSize
		}

		if options.WorkflowExecutorCacheTTL == 0 {
			options.WorkflowExecutorCacheTTL = internal.DefaultOptions.WorkflowExecutorCacheTTL
		}
	}

	registry := workflowinternal.NewRegistry()

	// Register internal activities
	registry.RegisterActivity(&signals.Activities{Signaler: client.New(backend)})

	return &Worker{
		backend: backend,

		done: make(chan struct{}),
		wg:   &sync.WaitGroup{},

		workflowWorker: internal.NewWorkflowWorker(backend, registry, options),
		activityWorker: internal.NewActivityWorker(backend, registry, clock.New(), options),

		registry: registry,
	}
}

// Start starts the worker.
//
// To stop the worker, cancel the context passed to Start. To wait for completion of the active
// tasks, call `WaitForCompletion`.
func (w *Worker) Start(ctx context.Context) error {
	if err := w.workflowWorker.Start(ctx); err != nil {
		return fmt.Errorf("starting workflow worker: %w", err)
	}

	if err := w.activityWorker.Start(ctx); err != nil {
		return fmt.Errorf("starting activity worker: %w", err)
	}

	return nil
}

func (w *Worker) WaitForCompletion() error {
	if err := w.workflowWorker.WaitForCompletion(); err != nil {
		return err
	}

	if err := w.activityWorker.WaitForCompletion(); err != nil {
		return err
	}

	return nil
}

<<<<<<< HEAD
func (w *worker) RegisterWorkflow(wf workflow.Workflow, opts ...RegisterOption) error {
	return w.registry.RegisterWorkflow(wf, registerOptions(opts).asInternalOptions()...)
}

func (w *worker) RegisterActivity(a interface{}, opts ...RegisterOption) error {
	return w.registry.RegisterActivity(a, registerOptions(opts).asInternalOptions()...)
=======
func (w *Worker) RegisterWorkflow(wf workflow.Workflow) error {
	return w.registry.RegisterWorkflow(wf)
}

func (w *Worker) RegisterActivity(a workflow.Activity) error {
	return w.registry.RegisterActivity(a)
>>>>>>> fd3024ea
}<|MERGE_RESOLUTION|>--- conflicted
+++ resolved
@@ -14,37 +14,7 @@
 	"github.com/cschleiden/go-workflows/workflow"
 )
 
-<<<<<<< HEAD
-type WorkflowRegistry interface {
-	RegisterWorkflow(w workflow.Workflow, opts ...RegisterOption) error
-}
-
-type ActivityRegistry interface {
-	RegisterActivity(a interface{}, opts ...RegisterOption) error
-}
-
-type Registry interface {
-	WorkflowRegistry
-	ActivityRegistry
-}
-
-type Worker interface {
-	Registry
-
-	// Start starts the worker.
-	//
-	// To stop the worker, cancel the context passed to Start. To wait for completion of the active
-	// work items, call `WaitForCompletion`.
-	Start(ctx context.Context) error
-
-	// WaitForCompletion stops task pollers and waits for active tasks to finish.
-	WaitForCompletion() error
-}
-
-type worker struct {
-=======
 type Worker struct {
->>>>>>> fd3024ea
 	backend backend.Backend
 
 	done chan struct{}
@@ -122,19 +92,10 @@
 	return nil
 }
 
-<<<<<<< HEAD
-func (w *worker) RegisterWorkflow(wf workflow.Workflow, opts ...RegisterOption) error {
+func (w *Worker) RegisterWorkflow(wf workflow.Workflow, opts ...RegisterOption) error {
 	return w.registry.RegisterWorkflow(wf, registerOptions(opts).asInternalOptions()...)
 }
 
-func (w *worker) RegisterActivity(a interface{}, opts ...RegisterOption) error {
+func (w *Worker) RegisterActivity(a workflow.Activity, opts ...RegisterOption) error {
 	return w.registry.RegisterActivity(a, registerOptions(opts).asInternalOptions()...)
-=======
-func (w *Worker) RegisterWorkflow(wf workflow.Workflow) error {
-	return w.registry.RegisterWorkflow(wf)
-}
-
-func (w *Worker) RegisterActivity(a workflow.Activity) error {
-	return w.registry.RegisterActivity(a)
->>>>>>> fd3024ea
 }