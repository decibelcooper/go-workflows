--- conflicted
+++ resolved
@@ -50,7 +50,6 @@
 	return e.msg
 }
 
-<<<<<<< HEAD
 type ErrActivityAlreadyRegistered struct {
 	msg string
 }
@@ -63,16 +62,13 @@
 	Name string
 }
 
-func (r *Registry) RegisterWorkflow(workflow Workflow, opts ...RegisterOption) error {
+func (r *Registry) RegisterWorkflow(workflow wf.Workflow, opts ...RegisterOption) error {
 	cfg := registerOptions(opts).applyRegisterOptions(RegisterConfig{})
 	name := cfg.Name
 	if name == "" {
 		name = fn.Name(workflow)
 	}
 
-=======
-func (r *Registry) RegisterWorkflowByName(name string, workflow wf.Workflow) error {
->>>>>>> fd3024ea
 	wfType := reflect.TypeOf(workflow)
 	if wfType.Kind() != reflect.Func {
 		return &ErrInvalidWorkflow{"workflow is not a function"}
@@ -111,15 +107,8 @@
 	return nil
 }
 
-<<<<<<< HEAD
-func (r *Registry) RegisterActivity(activity interface{}, opts ...RegisterOption) error {
+func (r *Registry) RegisterActivity(activity wf.Activity, opts ...RegisterOption) error {
 	cfg := registerOptions(opts).applyRegisterOptions(RegisterConfig{})
-=======
-func (r *Registry) RegisterWorkflow(workflow wf.Workflow) error {
-	name := fn.Name(workflow)
-	return r.RegisterWorkflowByName(name, workflow)
-}
->>>>>>> fd3024ea
 
 	t := reflect.TypeOf(activity)
 
